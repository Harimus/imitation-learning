import numpy as np
import torch
from torch import nn
from torch.distributions import Independent, Normal
from torch.nn import Parameter, functional as F

ACTIVATION_FUNCTIONS = {'relu': nn.ReLU, 'sigmoid': nn.Sigmoid, 'tanh': nn.Tanh, 'leaky_relu': nn.LeakyReLU}


# Concatenates the state and action (previously one-hot discrete version)
def _join_state_action(state, action, action_size):
    return torch.cat([state, action], dim=1)


# Computes the squared distance between two sets of vectors
def _squared_distance(x, y):
  n_1, n_2, d = x.size(0), y.size(0), x.size(1)
  tiled_x, tiled_y = x.view(n_1, 1, d).expand(n_1, n_2, d), y.view(1, n_2, d).expand(n_1, n_2, d)
  return (tiled_x - tiled_y).pow(2).mean(dim=2)


# Gaussian/radial basis function/exponentiated quadratic kernel
def _gaussian_kernel(x, y, gamma=1):
  return torch.exp(-gamma * _squared_distance(x, y))


# Creates a sequential fully-connected network
def _create_fcnn(input_size, hidden_size, output_size, activation_function, dropout=0, final_gain=1.0, depth=2):
  assert activation_function in ACTIVATION_FUNCTIONS.keys()
  
  network_dims, layers = (input_size, *[hidden_size] * depth), []
  for l in range(len(network_dims) - 1):
    layer = nn.Linear(network_dims[l], network_dims[l + 1])
    nn.init.orthogonal_(layer.weight, gain=nn.init.calculate_gain(activation_function))
    nn.init.constant_(layer.bias, 0)
    layers.append(layer)
    if dropout > 0: layers.append(nn.Dropout(p=dropout))
    layers.append(ACTIVATION_FUNCTIONS[activation_function]())

  final_layer = nn.Linear(network_dims[-1], output_size)
  nn.init.orthogonal_(final_layer.weight, gain=final_gain)
  nn.init.constant_(final_layer.bias, 0)
  layers.append(final_layer)

  return nn.Sequential(*layers)


class Actor(nn.Module):
  def __init__(self, state_size, action_size, hidden_size, activation_function='tanh', log_std_dev_init=-0.5, dropout=0):
    super().__init__()
    self.actor = _create_fcnn(state_size, hidden_size, output_size=action_size, activation_function=activation_function, dropout=dropout, final_gain=0.01)
    self.log_std_dev = Parameter(torch.full((action_size, ), log_std_dev_init, dtype=torch.float32))

  def forward(self, state):
    mean = self.actor(state)
    policy = Independent(Normal(mean, self.log_std_dev.exp()), 1)
    return policy

  # Calculates the log probability of an action a with the policy π(·|s) given state s
  def log_prob(self, state, action):
    return self.forward(state).log_prob(action)

  def _get_action_uncertainty(self, state, action):
    ensemble_policies = []
    for _ in range(5):  # Perform Monte-Carlo dropout for an implicit ensemble
      ensemble_policies.append(self.log_prob(state, action).exp())
    return torch.stack(ensemble_policies).var(dim=0)

  # Set uncertainty threshold at the 98th quantile of uncertainty costs calculated over the expert data
  def set_uncertainty_threshold(self, expert_state, expert_action):
    self.q = torch.quantile(self._get_action_uncertainty(expert_state, expert_action), 0.98).item()

  def predict_reward(self, state, action):
    # Calculate (raw) uncertainty cost
    uncertainty_cost = self._get_action_uncertainty(state, action)
    # Calculate clipped uncertainty cost
    neg_idxs = uncertainty_cost.less_equal(self.q)
    uncertainty_cost[neg_idxs] = -1
    uncertainty_cost[~neg_idxs] = 1
    return -uncertainty_cost


class Critic(nn.Module):
  def __init__(self, state_size, hidden_size, activation_function='tanh'):
    super().__init__()
    self.critic = _create_fcnn(state_size, hidden_size, output_size=1, activation_function=activation_function)

  def forward(self, state):
    value = self.critic(state).squeeze(dim=1)
    return value


class ActorCritic(nn.Module):
  def __init__(self, state_size, action_size, hidden_size, activation_function='tanh', log_std_dev_init=-0.5, dropout=0):
    super().__init__()
    self.actor = Actor(state_size, action_size, hidden_size, activation_function=activation_function, log_std_dev_init=log_std_dev_init, dropout=dropout)
    self.critic = Critic(state_size, hidden_size, activation_function=activation_function)

  def forward(self, state):
    policy, value = self.actor(state), self.critic(state)
    return policy, value

  def get_greedy_action(self, state):
    return self.actor(state).mean

  # Calculates the log probability of an action a with the policy π(·|s) given state s
  def log_prob(self, state, action):
    return self.actor.log_prob(state, action)


class GAILDiscriminator(nn.Module):
  def __init__(self, state_size, action_size, hidden_size, state_only=False, forward_kl=False):
    super().__init__()
    self.action_size, self.state_only, self.forward_kl = action_size, state_only, forward_kl
    self.discriminator = _create_fcnn(state_size if state_only else state_size + action_size, hidden_size, 1, 'tanh')

  def forward(self, state, action):
    D = self.discriminator(state if self.state_only else _join_state_action(state, action, self.action_size)).squeeze(dim=1)
    return D
  
  def predict_reward(self, state, action):
    D = torch.sigmoid(self.forward(state, action))
    h = torch.log(D + 1e-6) - torch.log1p(-D + 1e-6) # Add epsilon to improve numerical stability given limited floating point precision
    return torch.exp(h) * -h if self.forward_kl else h


class GMMILDiscriminator(nn.Module):
  def __init__(self, state_size, action_size, self_similarity=True, state_only=True):
    super().__init__()
    self.action_size, self.state_only = action_size, state_only
    self.gamma_1, self.gamma_2, self.self_similarity = None, None, self_similarity

  def predict_reward(self, state, action, expert_state, expert_action):
    state_action = state if self.state_only else _join_state_action(state, action, self.action_size)
    expert_state_action = expert_state if self.state_only else _join_state_action(expert_state, expert_action, self.action_size)
    
    # Use median heuristics to set data-dependent bandwidths
    if self.gamma_1 is None:
      self.gamma_1 = 1 / _squared_distance(state_action, expert_state_action).median().item()
      self.gamma_2 = 1 / _squared_distance(expert_state_action.transpose(0, 1), expert_state_action.transpose(0, 1)).median().item()

    # Calculate negative of witness function (based on kernel mean embeddings)
    similarity = (_gaussian_kernel(expert_state_action, state_action, gamma=self.gamma_1).mean(dim=0) + _gaussian_kernel(expert_state_action, state_action, gamma=self.gamma_2).mean(dim=0))
    return similarity - (_gaussian_kernel(state_action, state_action, gamma=self.gamma_1).mean(dim=0) + _gaussian_kernel(state_action, state_action, gamma=self.gamma_2).mean(dim=0)) if self.self_similarity else similarity


class AIRLDiscriminator(nn.Module):
  def __init__(self, state_size, action_size, hidden_size, discount, state_only=False, ):
    super().__init__()
    self.action_size, self.state_only = action_size, state_only
    self.discount = discount
    self.g = nn.Linear(state_size if state_only else state_size + action_size, 1)  # Reward function r
    self.h = _create_fcnn(state_size, hidden_size, 1, 'tanh')  # Shaping function Φ

  def reward(self, state, action):
    if self.state_only:
      return self.g(state).squeeze(dim=1)
    else:
      return self.g(_join_state_action(state, action, self.action_size)).squeeze(dim=1)

  def value(self, state):
    return self.h(state).squeeze(dim=1)

  def forward(self, state, action, next_state, log_policy, terminal):
    f = self.reward(state, action) + (1 - terminal) * (self.discount * self.value(next_state) - self.value(state))
    return f - log_policy  # Note that this is equivalent to sigmoid^-1(e^f / (e^f + π))

  def predict_reward(self, state, action, next_state, log_policy, terminal):
    D = torch.sigmoid(self.forward(state, action, next_state, log_policy, terminal))
    return torch.log(D + 1e-6) - torch.log1p(-D + 1e-6) # Add epsilon to improve numerical stability given limited floating point precision


class EmbeddingNetwork(nn.Module):
  def __init__(self, input_size, hidden_size, depth=2):
    super().__init__()
    self.embedding = _create_fcnn(input_size, hidden_size, input_size, 'leaky_relu', depth=depth)

  def forward(self, input):
    return self.embedding(input)


class REDDiscriminator(nn.Module):
  def __init__(self, state_size, action_size, target_hidden_size, predictor_hidden_size, target_depth=4, predictor_depth=1, state_only=False):
    super().__init__()
    self.action_size, self.state_only = action_size, state_only
    self.sigma_1 = None
    print(f"Predictor (traned) network with hidden: {predictor_hidden_size} and depth: {predictor_depth}")
    self.predictor = EmbeddingNetwork(state_size if state_only else state_size + action_size, predictor_hidden_size, depth=predictor_depth)
    print(f"Target (Fixed) network with hidden: {target_hidden_size} and depth: {target_depth}")
    self.target = EmbeddingNetwork(state_size if state_only else state_size + action_size, target_hidden_size, depth=target_depth)
    for param in self.target.parameters():
      param.requires_grad = False

  def forward(self, state, action):
    state_action = state if self.state_only else _join_state_action(state, action, self.action_size)
    prediction, target = self.predictor(state_action), self.target(state_action)
    return prediction, target

  # Originally, sets σ based such that r(s, a) from expert demonstrations ≈ 1; instead this uses kernel median heuristic (same as GMMIL)
  def set_sigma(self, expert_state, expert_action):
    prediction, target = self.forward(expert_state, expert_action)
    self.sigma_1 = 1 / _squared_distance(prediction.transpose(0, 1), target.transpose(0, 1)).median().item()

  def predict_reward(self, state, action):
    prediction, target = self.forward(state, action)
<<<<<<< HEAD
    #return torch.exp(-self.sigma_1 * (target-prediction).pow(2).mean(axis=-1))
    return _gaussian_kernel(prediction, target, gamma=self.sigma_1).mean(dim=1)

=======
    return torch.exp(-self.sigma_1 * (prediction - target).pow(2).mean(dim=1))

>>>>>>> e91121ac
<|MERGE_RESOLUTION|>--- conflicted
+++ resolved
@@ -1,213 +1,206 @@
-import numpy as np
-import torch
-from torch import nn
-from torch.distributions import Independent, Normal
-from torch.nn import Parameter, functional as F
-
-ACTIVATION_FUNCTIONS = {'relu': nn.ReLU, 'sigmoid': nn.Sigmoid, 'tanh': nn.Tanh, 'leaky_relu': nn.LeakyReLU}
-
-
-# Concatenates the state and action (previously one-hot discrete version)
-def _join_state_action(state, action, action_size):
-    return torch.cat([state, action], dim=1)
-
-
-# Computes the squared distance between two sets of vectors
-def _squared_distance(x, y):
-  n_1, n_2, d = x.size(0), y.size(0), x.size(1)
-  tiled_x, tiled_y = x.view(n_1, 1, d).expand(n_1, n_2, d), y.view(1, n_2, d).expand(n_1, n_2, d)
-  return (tiled_x - tiled_y).pow(2).mean(dim=2)
-
-
-# Gaussian/radial basis function/exponentiated quadratic kernel
-def _gaussian_kernel(x, y, gamma=1):
-  return torch.exp(-gamma * _squared_distance(x, y))
-
-
-# Creates a sequential fully-connected network
-def _create_fcnn(input_size, hidden_size, output_size, activation_function, dropout=0, final_gain=1.0, depth=2):
-  assert activation_function in ACTIVATION_FUNCTIONS.keys()
-  
-  network_dims, layers = (input_size, *[hidden_size] * depth), []
-  for l in range(len(network_dims) - 1):
-    layer = nn.Linear(network_dims[l], network_dims[l + 1])
-    nn.init.orthogonal_(layer.weight, gain=nn.init.calculate_gain(activation_function))
-    nn.init.constant_(layer.bias, 0)
-    layers.append(layer)
-    if dropout > 0: layers.append(nn.Dropout(p=dropout))
-    layers.append(ACTIVATION_FUNCTIONS[activation_function]())
-
-  final_layer = nn.Linear(network_dims[-1], output_size)
-  nn.init.orthogonal_(final_layer.weight, gain=final_gain)
-  nn.init.constant_(final_layer.bias, 0)
-  layers.append(final_layer)
-
-  return nn.Sequential(*layers)
-
-
-class Actor(nn.Module):
-  def __init__(self, state_size, action_size, hidden_size, activation_function='tanh', log_std_dev_init=-0.5, dropout=0):
-    super().__init__()
-    self.actor = _create_fcnn(state_size, hidden_size, output_size=action_size, activation_function=activation_function, dropout=dropout, final_gain=0.01)
-    self.log_std_dev = Parameter(torch.full((action_size, ), log_std_dev_init, dtype=torch.float32))
-
-  def forward(self, state):
-    mean = self.actor(state)
-    policy = Independent(Normal(mean, self.log_std_dev.exp()), 1)
-    return policy
-
-  # Calculates the log probability of an action a with the policy π(·|s) given state s
-  def log_prob(self, state, action):
-    return self.forward(state).log_prob(action)
-
-  def _get_action_uncertainty(self, state, action):
-    ensemble_policies = []
-    for _ in range(5):  # Perform Monte-Carlo dropout for an implicit ensemble
-      ensemble_policies.append(self.log_prob(state, action).exp())
-    return torch.stack(ensemble_policies).var(dim=0)
-
-  # Set uncertainty threshold at the 98th quantile of uncertainty costs calculated over the expert data
-  def set_uncertainty_threshold(self, expert_state, expert_action):
-    self.q = torch.quantile(self._get_action_uncertainty(expert_state, expert_action), 0.98).item()
-
-  def predict_reward(self, state, action):
-    # Calculate (raw) uncertainty cost
-    uncertainty_cost = self._get_action_uncertainty(state, action)
-    # Calculate clipped uncertainty cost
-    neg_idxs = uncertainty_cost.less_equal(self.q)
-    uncertainty_cost[neg_idxs] = -1
-    uncertainty_cost[~neg_idxs] = 1
-    return -uncertainty_cost
-
-
-class Critic(nn.Module):
-  def __init__(self, state_size, hidden_size, activation_function='tanh'):
-    super().__init__()
-    self.critic = _create_fcnn(state_size, hidden_size, output_size=1, activation_function=activation_function)
-
-  def forward(self, state):
-    value = self.critic(state).squeeze(dim=1)
-    return value
-
-
-class ActorCritic(nn.Module):
-  def __init__(self, state_size, action_size, hidden_size, activation_function='tanh', log_std_dev_init=-0.5, dropout=0):
-    super().__init__()
-    self.actor = Actor(state_size, action_size, hidden_size, activation_function=activation_function, log_std_dev_init=log_std_dev_init, dropout=dropout)
-    self.critic = Critic(state_size, hidden_size, activation_function=activation_function)
-
-  def forward(self, state):
-    policy, value = self.actor(state), self.critic(state)
-    return policy, value
-
-  def get_greedy_action(self, state):
-    return self.actor(state).mean
-
-  # Calculates the log probability of an action a with the policy π(·|s) given state s
-  def log_prob(self, state, action):
-    return self.actor.log_prob(state, action)
-
-
-class GAILDiscriminator(nn.Module):
-  def __init__(self, state_size, action_size, hidden_size, state_only=False, forward_kl=False):
-    super().__init__()
-    self.action_size, self.state_only, self.forward_kl = action_size, state_only, forward_kl
-    self.discriminator = _create_fcnn(state_size if state_only else state_size + action_size, hidden_size, 1, 'tanh')
-
-  def forward(self, state, action):
-    D = self.discriminator(state if self.state_only else _join_state_action(state, action, self.action_size)).squeeze(dim=1)
-    return D
-  
-  def predict_reward(self, state, action):
-    D = torch.sigmoid(self.forward(state, action))
-    h = torch.log(D + 1e-6) - torch.log1p(-D + 1e-6) # Add epsilon to improve numerical stability given limited floating point precision
-    return torch.exp(h) * -h if self.forward_kl else h
-
-
-class GMMILDiscriminator(nn.Module):
-  def __init__(self, state_size, action_size, self_similarity=True, state_only=True):
-    super().__init__()
-    self.action_size, self.state_only = action_size, state_only
-    self.gamma_1, self.gamma_2, self.self_similarity = None, None, self_similarity
-
-  def predict_reward(self, state, action, expert_state, expert_action):
-    state_action = state if self.state_only else _join_state_action(state, action, self.action_size)
-    expert_state_action = expert_state if self.state_only else _join_state_action(expert_state, expert_action, self.action_size)
-    
-    # Use median heuristics to set data-dependent bandwidths
-    if self.gamma_1 is None:
-      self.gamma_1 = 1 / _squared_distance(state_action, expert_state_action).median().item()
-      self.gamma_2 = 1 / _squared_distance(expert_state_action.transpose(0, 1), expert_state_action.transpose(0, 1)).median().item()
-
-    # Calculate negative of witness function (based on kernel mean embeddings)
-    similarity = (_gaussian_kernel(expert_state_action, state_action, gamma=self.gamma_1).mean(dim=0) + _gaussian_kernel(expert_state_action, state_action, gamma=self.gamma_2).mean(dim=0))
-    return similarity - (_gaussian_kernel(state_action, state_action, gamma=self.gamma_1).mean(dim=0) + _gaussian_kernel(state_action, state_action, gamma=self.gamma_2).mean(dim=0)) if self.self_similarity else similarity
-
-
-class AIRLDiscriminator(nn.Module):
-  def __init__(self, state_size, action_size, hidden_size, discount, state_only=False, ):
-    super().__init__()
-    self.action_size, self.state_only = action_size, state_only
-    self.discount = discount
-    self.g = nn.Linear(state_size if state_only else state_size + action_size, 1)  # Reward function r
-    self.h = _create_fcnn(state_size, hidden_size, 1, 'tanh')  # Shaping function Φ
-
-  def reward(self, state, action):
-    if self.state_only:
-      return self.g(state).squeeze(dim=1)
-    else:
-      return self.g(_join_state_action(state, action, self.action_size)).squeeze(dim=1)
-
-  def value(self, state):
-    return self.h(state).squeeze(dim=1)
-
-  def forward(self, state, action, next_state, log_policy, terminal):
-    f = self.reward(state, action) + (1 - terminal) * (self.discount * self.value(next_state) - self.value(state))
-    return f - log_policy  # Note that this is equivalent to sigmoid^-1(e^f / (e^f + π))
-
-  def predict_reward(self, state, action, next_state, log_policy, terminal):
-    D = torch.sigmoid(self.forward(state, action, next_state, log_policy, terminal))
-    return torch.log(D + 1e-6) - torch.log1p(-D + 1e-6) # Add epsilon to improve numerical stability given limited floating point precision
-
-
-class EmbeddingNetwork(nn.Module):
-  def __init__(self, input_size, hidden_size, depth=2):
-    super().__init__()
-    self.embedding = _create_fcnn(input_size, hidden_size, input_size, 'leaky_relu', depth=depth)
-
-  def forward(self, input):
-    return self.embedding(input)
-
-
-class REDDiscriminator(nn.Module):
-  def __init__(self, state_size, action_size, target_hidden_size, predictor_hidden_size, target_depth=4, predictor_depth=1, state_only=False):
-    super().__init__()
-    self.action_size, self.state_only = action_size, state_only
-    self.sigma_1 = None
-    print(f"Predictor (traned) network with hidden: {predictor_hidden_size} and depth: {predictor_depth}")
-    self.predictor = EmbeddingNetwork(state_size if state_only else state_size + action_size, predictor_hidden_size, depth=predictor_depth)
-    print(f"Target (Fixed) network with hidden: {target_hidden_size} and depth: {target_depth}")
-    self.target = EmbeddingNetwork(state_size if state_only else state_size + action_size, target_hidden_size, depth=target_depth)
-    for param in self.target.parameters():
-      param.requires_grad = False
-
-  def forward(self, state, action):
-    state_action = state if self.state_only else _join_state_action(state, action, self.action_size)
-    prediction, target = self.predictor(state_action), self.target(state_action)
-    return prediction, target
-
-  # Originally, sets σ based such that r(s, a) from expert demonstrations ≈ 1; instead this uses kernel median heuristic (same as GMMIL)
-  def set_sigma(self, expert_state, expert_action):
-    prediction, target = self.forward(expert_state, expert_action)
-    self.sigma_1 = 1 / _squared_distance(prediction.transpose(0, 1), target.transpose(0, 1)).median().item()
-
-  def predict_reward(self, state, action):
-    prediction, target = self.forward(state, action)
-<<<<<<< HEAD
-    #return torch.exp(-self.sigma_1 * (target-prediction).pow(2).mean(axis=-1))
-    return _gaussian_kernel(prediction, target, gamma=self.sigma_1).mean(dim=1)
-
-=======
-    return torch.exp(-self.sigma_1 * (prediction - target).pow(2).mean(dim=1))
-
->>>>>>> e91121ac
+import numpy as np
+import torch
+from torch import nn
+from torch.distributions import Independent, Normal
+from torch.nn import Parameter, functional as F
+
+ACTIVATION_FUNCTIONS = {'relu': nn.ReLU, 'sigmoid': nn.Sigmoid, 'tanh': nn.Tanh, 'leaky_relu': nn.LeakyReLU}
+
+
+# Concatenates the state and action (previously one-hot discrete version)
+def _join_state_action(state, action, action_size):
+    return torch.cat([state, action], dim=1)
+
+
+# Computes the squared distance between two sets of vectors
+def _squared_distance(x, y):
+  n_1, n_2, d = x.size(0), y.size(0), x.size(1)
+  tiled_x, tiled_y = x.view(n_1, 1, d).expand(n_1, n_2, d), y.view(1, n_2, d).expand(n_1, n_2, d)
+  return (tiled_x - tiled_y).pow(2).mean(dim=2)
+
+
+# Gaussian/radial basis function/exponentiated quadratic kernel
+def _gaussian_kernel(x, y, gamma=1):
+  return torch.exp(-gamma * _squared_distance(x, y))
+
+
+# Creates a sequential fully-connected network
+def _create_fcnn(input_size, hidden_size, output_size, activation_function, dropout=0, final_gain=1.0, depth=2):
+  assert activation_function in ACTIVATION_FUNCTIONS.keys()
+  
+  network_dims, layers = (input_size, *[hidden_size] * depth), []
+  for l in range(len(network_dims) - 1):
+    layer = nn.Linear(network_dims[l], network_dims[l + 1])
+    nn.init.orthogonal_(layer.weight, gain=nn.init.calculate_gain(activation_function))
+    nn.init.constant_(layer.bias, 0)
+    layers.append(layer)
+    if dropout > 0: layers.append(nn.Dropout(p=dropout))
+    layers.append(ACTIVATION_FUNCTIONS[activation_function]())
+
+  final_layer = nn.Linear(network_dims[-1], output_size)
+  nn.init.orthogonal_(final_layer.weight, gain=final_gain)
+  nn.init.constant_(final_layer.bias, 0)
+  layers.append(final_layer)
+
+  return nn.Sequential(*layers)
+
+
+class Actor(nn.Module):
+  def __init__(self, state_size, action_size, hidden_size, activation_function='tanh', log_std_dev_init=-0.5, dropout=0):
+    super().__init__()
+    self.actor = _create_fcnn(state_size, hidden_size, output_size=action_size, activation_function=activation_function, dropout=dropout, final_gain=0.01)
+    self.log_std_dev = Parameter(torch.full((action_size, ), log_std_dev_init, dtype=torch.float32))
+
+  def forward(self, state):
+    mean = self.actor(state)
+    policy = Independent(Normal(mean, self.log_std_dev.exp()), 1)
+    return policy
+
+  # Calculates the log probability of an action a with the policy π(·|s) given state s
+  def log_prob(self, state, action):
+    return self.forward(state).log_prob(action)
+
+  def _get_action_uncertainty(self, state, action):
+    ensemble_policies = []
+    for _ in range(5):  # Perform Monte-Carlo dropout for an implicit ensemble
+      ensemble_policies.append(self.log_prob(state, action).exp())
+    return torch.stack(ensemble_policies).var(dim=0)
+
+  # Set uncertainty threshold at the 98th quantile of uncertainty costs calculated over the expert data
+  def set_uncertainty_threshold(self, expert_state, expert_action):
+    self.q = torch.quantile(self._get_action_uncertainty(expert_state, expert_action), 0.98).item()
+
+  def predict_reward(self, state, action):
+    # Calculate (raw) uncertainty cost
+    uncertainty_cost = self._get_action_uncertainty(state, action)
+    # Calculate clipped uncertainty cost
+    neg_idxs = uncertainty_cost.less_equal(self.q)
+    uncertainty_cost[neg_idxs] = -1
+    uncertainty_cost[~neg_idxs] = 1
+    return -uncertainty_cost
+
+
+class Critic(nn.Module):
+  def __init__(self, state_size, hidden_size, activation_function='tanh'):
+    super().__init__()
+    self.critic = _create_fcnn(state_size, hidden_size, output_size=1, activation_function=activation_function)
+
+  def forward(self, state):
+    value = self.critic(state).squeeze(dim=1)
+    return value
+
+
+class ActorCritic(nn.Module):
+  def __init__(self, state_size, action_size, hidden_size, activation_function='tanh', log_std_dev_init=-0.5, dropout=0):
+    super().__init__()
+    self.actor = Actor(state_size, action_size, hidden_size, activation_function=activation_function, log_std_dev_init=log_std_dev_init, dropout=dropout)
+    self.critic = Critic(state_size, hidden_size, activation_function=activation_function)
+
+  def forward(self, state):
+    policy, value = self.actor(state), self.critic(state)
+    return policy, value
+
+  def get_greedy_action(self, state):
+    return self.actor(state).mean
+
+  # Calculates the log probability of an action a with the policy π(·|s) given state s
+  def log_prob(self, state, action):
+    return self.actor.log_prob(state, action)
+
+
+class GAILDiscriminator(nn.Module):
+  def __init__(self, state_size, action_size, hidden_size, state_only=False, forward_kl=False):
+    super().__init__()
+    self.action_size, self.state_only, self.forward_kl = action_size, state_only, forward_kl
+    self.discriminator = _create_fcnn(state_size if state_only else state_size + action_size, hidden_size, 1, 'tanh')
+
+  def forward(self, state, action):
+    D = self.discriminator(state if self.state_only else _join_state_action(state, action, self.action_size)).squeeze(dim=1)
+    return D
+  
+  def predict_reward(self, state, action):
+    D = torch.sigmoid(self.forward(state, action))
+    h = torch.log(D + 1e-6) - torch.log1p(-D + 1e-6) # Add epsilon to improve numerical stability given limited floating point precision
+    return torch.exp(h) * -h if self.forward_kl else h
+
+
+class GMMILDiscriminator(nn.Module):
+  def __init__(self, state_size, action_size, self_similarity=True, state_only=True):
+    super().__init__()
+    self.action_size, self.state_only = action_size, state_only
+    self.gamma_1, self.gamma_2, self.self_similarity = None, None, self_similarity
+
+  def predict_reward(self, state, action, expert_state, expert_action):
+    state_action = state if self.state_only else _join_state_action(state, action, self.action_size)
+    expert_state_action = expert_state if self.state_only else _join_state_action(expert_state, expert_action, self.action_size)
+    
+    # Use median heuristics to set data-dependent bandwidths
+    if self.gamma_1 is None:
+      self.gamma_1 = 1 / _squared_distance(state_action, expert_state_action).median().item()
+      self.gamma_2 = 1 / _squared_distance(expert_state_action.transpose(0, 1), expert_state_action.transpose(0, 1)).median().item()
+
+    # Calculate negative of witness function (based on kernel mean embeddings)
+    similarity = (_gaussian_kernel(expert_state_action, state_action, gamma=self.gamma_1).mean(dim=0) + _gaussian_kernel(expert_state_action, state_action, gamma=self.gamma_2).mean(dim=0))
+    return similarity - (_gaussian_kernel(state_action, state_action, gamma=self.gamma_1).mean(dim=0) + _gaussian_kernel(state_action, state_action, gamma=self.gamma_2).mean(dim=0)) if self.self_similarity else similarity
+
+
+class AIRLDiscriminator(nn.Module):
+  def __init__(self, state_size, action_size, hidden_size, discount, state_only=False, ):
+    super().__init__()
+    self.action_size, self.state_only = action_size, state_only
+    self.discount = discount
+    self.g = nn.Linear(state_size if state_only else state_size + action_size, 1)  # Reward function r
+    self.h = _create_fcnn(state_size, hidden_size, 1, 'tanh')  # Shaping function Φ
+
+  def reward(self, state, action):
+    if self.state_only:
+      return self.g(state).squeeze(dim=1)
+    else:
+      return self.g(_join_state_action(state, action, self.action_size)).squeeze(dim=1)
+
+  def value(self, state):
+    return self.h(state).squeeze(dim=1)
+
+  def forward(self, state, action, next_state, log_policy, terminal):
+    f = self.reward(state, action) + (1 - terminal) * (self.discount * self.value(next_state) - self.value(state))
+    return f - log_policy  # Note that this is equivalent to sigmoid^-1(e^f / (e^f + π))
+
+  def predict_reward(self, state, action, next_state, log_policy, terminal):
+    D = torch.sigmoid(self.forward(state, action, next_state, log_policy, terminal))
+    return torch.log(D + 1e-6) - torch.log1p(-D + 1e-6) # Add epsilon to improve numerical stability given limited floating point precision
+
+
+class EmbeddingNetwork(nn.Module):
+  def __init__(self, input_size, hidden_size, depth=2):
+    super().__init__()
+    self.embedding = _create_fcnn(input_size, hidden_size, input_size, 'leaky_relu', depth=depth)
+
+  def forward(self, input):
+    return self.embedding(input)
+
+
+class REDDiscriminator(nn.Module):
+  def __init__(self, state_size, action_size, target_hidden_size, predictor_hidden_size, target_depth=4, predictor_depth=1, state_only=False):
+    super().__init__()
+    self.action_size, self.state_only = action_size, state_only
+    self.sigma_1 = None
+    print(f"Predictor (traned) network with hidden: {predictor_hidden_size} and depth: {predictor_depth}")
+    self.predictor = EmbeddingNetwork(state_size if state_only else state_size + action_size, predictor_hidden_size, depth=predictor_depth)
+    print(f"Target (Fixed) network with hidden: {target_hidden_size} and depth: {target_depth}")
+    self.target = EmbeddingNetwork(state_size if state_only else state_size + action_size, target_hidden_size, depth=target_depth)
+    for param in self.target.parameters():
+      param.requires_grad = False
+
+  def forward(self, state, action):
+    state_action = state if self.state_only else _join_state_action(state, action, self.action_size)
+    prediction, target = self.predictor(state_action), self.target(state_action)
+    return prediction, target
+
+  # Originally, sets σ based such that r(s, a) from expert demonstrations ≈ 1; instead this uses kernel median heuristic (same as GMMIL)
+  def set_sigma(self, expert_state, expert_action):
+    prediction, target = self.forward(expert_state, expert_action)
+    self.sigma_1 = 1 / _squared_distance(prediction.transpose(0, 1), target.transpose(0, 1)).median().item()
+
+  def predict_reward(self, state, action):
+    prediction, target = self.forward(state, action)
+    return torch.exp(-self.sigma_1 * (prediction - target).pow(2).mean(dim=1))